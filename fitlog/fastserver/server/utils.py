
from collections import defaultdict
from numbers import Number
from ...fastgit.committer import _colored_string

<<<<<<< HEAD

def expand_dict(prefix, _dict, connector='-'):
=======
def flatten_dict(prefix, _dict, connector='-', include_fields=None):
>>>>>>> e657fba8
    new_dict = {}
    for key, value in _dict.items():
        if prefix != '':
            new_prefix = prefix + connector + key
        else:
            new_prefix = key
        if isinstance(value, dict):
<<<<<<< HEAD
            new_dict.update(expand_dict(new_prefix, value, connector))
=======
            new_dict.update(flatten_dict(new_prefix, value, connector, include_fields))
>>>>>>> e657fba8
        else:
            new_dict[new_prefix] = value
    return new_dict

def replace_nan_inf(data):
    # data: List[dict]
    if isinstance(data, list):
        for d in data:
            _replace_nan_inf(d)
    elif isinstance(data, dict):
        _replace_nan_inf(data)
    else:
        raise TypeError("Unsupported type.")
    return data

def _replace_nan_inf(d):
    for k, value in d.items():
        if isinstance(value, dict):
            _replace_nan_inf(value)
        elif isinstance(value, list):
            for d in value:
                _replace_nan_inf(d)
        elif value==float('inf'):
            d[k] = "Infinity"
        elif value==float('-inf'):
            d[k] = "-Infinity"
        elif str(value)=='nan':
            d[k] = "NaN"

def check_uuid(gold_uuid, _uuid):
    return None # TODO delete
    if gold_uuid==_uuid:
        return None
    else:
        return {'status': 'fail',
                'msg': "The data are out-of-date, please refresh this page. Or, you can set this page as Offline to "
                       "stop sending updates to the server."}

class LogFilter:
    """

    """
    def __init__(self, filter_condition):
        self.filter_condition = filter_condition
        self._parse()

    def _filter_this_log_or_not(self, flat_log, ignore_not_exist):
        _filter = False
        for field_name, field_filters in self.filters.items():
            if field_name in flat_log:
                value = flat_log[field_name]
                _field_filter_flag = True # 默认删除
                for field_filter in field_filters:  # [[[operator, con], [operator, con]], [[]]], or的关系
                    _filter_flag = True  # 默认都满足
                    for field in field_filter: # and关系, 全部为满足才行
                        con, operator = field
                        if isinstance(value, bool):
                            if con.lower() == 'false':
                                con = False
                            else:
                                con = True
                        else:
                            con = type(value)(con)
                        con_expr = 'con' + operator + 'value'
                        __filter = eval(con_expr)  # 满足条件说明为True
                        _filter_flag = _filter_flag and __filter
                    _field_filter_flag = (not _filter_flag) and _field_filter_flag # 任何一个不删除就不删除了
                if _field_filter_flag and self.and_filters: # 一个不满足且是and关系
                    return True  # 删除掉
                elif not _field_filter_flag and not self.and_filters: # 一个满足且是or关系
                    return False
            elif ignore_not_exist:
                if self.and_filters:  # 因为是and的关系，所以只要一个条件不包含，则过滤掉
                    return True
            else:
                if not self.and_filters: # 因为是or的关系，只要有一个条件不存在，则包含进来
                    return False
        return _filter

    def _parse(self):
        # 将filter_condition分出and_conditions, or_conditions. 必须要满足所有and_conditions或满足一个or_conditions就放过
        if 'and_filters' in self.filter_condition:
            self.and_filters = bool(self.filter_condition['and_filters'])
        else:
            self.and_filters = True
        self.filters = defaultdict(list) # key是field_name, [[[con, operator], []], [], []], 不同list间为or关系，同一个list为and关系
        for field_name, conditions in self.filter_condition.items():
            if field_name=='and_filters':
                continue
            field_filters = []
            if isinstance(conditions, list):
                for condition in conditions:
                    field_filter = []
                    if isinstance(condition, Number):
                        field_filter.append([condition, '=='])
                    else:
                        if '&&' in condition:  # 如果使用了and符号
                            exprs = condition.split('&&')
                        else:
                            exprs = [condition]
                        for expr in exprs:
                            res = self._parse_condition(expr, field_name)
                            if res != None:
                                field_filter.append(res)
                    field_filters.append(field_filter)
            elif isinstance(conditions, Number):
                field_filters.append([[conditions, '==']])
            else:
                field_filter = []
                if '&&' in conditions:  # 如果使用了and符号
                    exprs = conditions.split('&&')
                else:
                    exprs = [conditions]
                for expr in exprs:
                    res = self._parse_condition(expr, field_name)
                    if res != None:
                        field_filter.append(res)
                field_filters.append(field_filter)
            self.filters[field_name] = field_filters

    def _parse_condition(self, expr, condition_key):
        # 给定一个expr计算它的表达式
        if isinstance(expr, str):
            expr = expr.strip()  # 删去空格
            if '<' in expr:
                index = expr.index('<')
                if 0<index<len(expr)-1:
                    print(_colored_string(f"Corrupted filter_condition in `{condition_key}`, '<' can only be in the beginning"
                                            "or in the end", 'red'))
                    return None
                else:
                    if index == 0:
                        con = expr[1:]
                        operator = '>'
                    else:
                        con = expr[:-1]
                        operator = '<'
            elif '>' in expr:
                index = expr.index('>')
                if 0<index<len(expr)-1:
                    print(_colored_string(f"Corrupted filter_condition in `{condition_key}`, '>' can only be in the beginning"
                                            " or in the end", 'red'))
                    return None
                else:
                    if index == 0:
                        con = expr[1:]
                        operator = '<'
                    else:
                        con = expr[:-1]
                        operator = '>'
            elif '!=' in expr:
                index = expr.index('!=')
                if 0<index<len(expr)-2:
                    print(_colored_string(f"Corrupted filter_condition in `{condition_key}`, '!=' can only be in the beginning"
                                            " or in the end", 'red'))
                    return None
                else:
                    if index==0:
                        con = expr[2:]
                    else:
                        con = expr[:-2]
                    operator = '!='
            elif '=' in expr:
                index = expr.index('=')
                if 0<index<len(expr)-1:
                    print(_colored_string(f"Corrupted filter_condition in `{condition_key}`, '=' can only be in the beginning"
                                            "or in the end", 'red'))
                    return None
                else:
                    if index == 0:
                        con = expr[1:]
                    else:
                        con = expr[:-1]
                    operator = '=='
            else:
                con = expr
                operator = ' in '
        elif isinstance(expr, Number):
            con = expr
            operator = '=='
        else:
            return None
        return [con, operator]

    def __str__(self):
        return str(self.filter_condition)

    def __repr__(self):
        return self.filter_condition.__repr__()<|MERGE_RESOLUTION|>--- conflicted
+++ resolved
@@ -3,12 +3,7 @@
 from numbers import Number
 from ...fastgit.committer import _colored_string
 
-<<<<<<< HEAD
-
-def expand_dict(prefix, _dict, connector='-'):
-=======
-def flatten_dict(prefix, _dict, connector='-', include_fields=None):
->>>>>>> e657fba8
+def flatten_dict(prefix, _dict, connector='-'):
     new_dict = {}
     for key, value in _dict.items():
         if prefix != '':
@@ -16,11 +11,7 @@
         else:
             new_prefix = key
         if isinstance(value, dict):
-<<<<<<< HEAD
-            new_dict.update(expand_dict(new_prefix, value, connector))
-=======
-            new_dict.update(flatten_dict(new_prefix, value, connector, include_fields))
->>>>>>> e657fba8
+            new_dict.update(flatten_dict(new_prefix, value, connector))
         else:
             new_dict[new_prefix] = value
     return new_dict
