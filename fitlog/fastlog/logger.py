--- conflicted
+++ resolved
@@ -450,10 +450,6 @@
         value = deepcopy(value)
         if isinstance(value, argparse.Namespace):
             value = vars(value)
-<<<<<<< HEAD
-=======
-            value = deepcopy(value)
->>>>>>> 0fadeb59
             _check_dict_value(value)
         elif isinstance(value, ConfigParser):
             value = _convert_configparser_to_dict(value)  # no need to check
