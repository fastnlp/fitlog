--- conflicted
+++ resolved
@@ -24,18 +24,6 @@
     用于add_hyper函数的基类。
     继承后无需实例化直接传入add_hyper。
     """
-<<<<<<< HEAD
-    pass
-
-def _get_config_args(conf:FitlogConfig):
-    """
-    读取FitlogConfig内的超参。
-    """
-    config_dict = {
-        k:v for k,v in vars(conf).items() if not k.startswith("_")
-    }
-    return config_dict    
-=======
     def __init__(self, **kwargs):
         for k, v in kwargs.items():
             self.__setattr__(k, v)
@@ -53,8 +41,7 @@
         if inspect.isfunction(v):
             config_dict[k] = v.__name__
     return config_dict
->>>>>>> 22e69b6e
-
+    
 
 def _check_debug(func):
     """
@@ -497,13 +484,9 @@
             _check_dict_value(value)
         elif isinstance(value, ConfigParser):
             value = _convert_configparser_to_dict(value)  # no need to check
-<<<<<<< HEAD
-        elif issubclass(value, FitlogConfig):
-=======
         elif inspect.isclass(value) and issubclass(value, FitlogConfig):
             value = _get_config_args(value)
         elif isinstance(value, FitlogConfig):
->>>>>>> 22e69b6e
             value = _get_config_args(value)
         else:
             try:
